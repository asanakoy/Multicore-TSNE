/*
 *  tsne.h
 *  Header file for t-SNE.
 *
 *  Created by Laurens van der Maaten.
 *  Copyright 2012, Delft University of Technology. All rights reserved.
 *
 *  Multicore version by Dmitry Ulyanov, 2016. dmitry.ulyanov.msu@gmail.com
 */


#ifndef TSNE_H
#define TSNE_H

#include <string>

static inline double sign(double x) { return (x == .0 ? .0 : (x < .0 ? -1.0 : 1.0)); }

template <class treeT, double (*dist_fn)( const DataPoint&, const DataPoint&)>
class TSNE
{
public:
<<<<<<< HEAD
    void run(double* X, int N, int D, double* Y,
               int no_dims = 2, double perplexity = 30, double theta = .5,
               int num_threads = 1, int max_iter = 1000, int random_state = 0,
               bool init_from_Y = false, int verbose = 0,
               double early_exaggeration = 12, double learning_rate = 200,
               double *final_error = NULL);
=======
    void run(char* metric, double* X, int N, int D, double* Y, int no_dims, double perplexity, double theta,
             int num_threads, int max_iter, int random_state, bool init_from_Y, int verbose,
             double early_exaggeration, double learning_rate, double *final_error);
    bool load_data(double** data, int* n, int* d, double* theta, double* perplexity);
    void save_data(double* data, int* landmarks, double* costs, int n, int d);
>>>>>>> e82ebed4
    void symmetrizeMatrix(int** row_P, int** col_P, double** val_P, int N);
private:
    double computeGradient(int* inp_row_P, int* inp_col_P, double* inp_val_P, double* Y, int N, int D, double* dC, double theta, bool eval_error);
    double evaluateError(int* row_P, int* col_P, double* val_P, double* Y, int N, int no_dims, double theta);
    void zeroMean(double* X, int N, int D);
    void computeGaussianPerplexity(std::string& metric, double* X, int N, int D, int** _row_P, int** _col_P, double** _val_P, double perplexity, int K, int verbose);
    double randn();
};

#endif
<|MERGE_RESOLUTION|>--- conflicted
+++ resolved
@@ -6,6 +6,8 @@
  *  Copyright 2012, Delft University of Technology. All rights reserved.
  *
  *  Multicore version by Dmitry Ulyanov, 2016. dmitry.ulyanov.msu@gmail.com
+ *
+ *  Fork by Artsiom Sanakoyeu, 2018. enorone@gmail.com
  */
 
 
@@ -16,25 +18,18 @@
 
 static inline double sign(double x) { return (x == .0 ? .0 : (x < .0 ? -1.0 : 1.0)); }
 
-template <class treeT, double (*dist_fn)( const DataPoint&, const DataPoint&)>
+template <class treeT, double (*dist_fn)(const DataPoint&, const DataPoint&) >
 class TSNE
 {
 public:
-<<<<<<< HEAD
     void run(double* X, int N, int D, double* Y,
                int no_dims = 2, double perplexity = 30, double theta = .5,
                int num_threads = 1, int max_iter = 1000, int random_state = 0,
                bool init_from_Y = false, int verbose = 0,
                double early_exaggeration = 12, double learning_rate = 200,
                double *final_error = NULL);
-=======
-    void run(char* metric, double* X, int N, int D, double* Y, int no_dims, double perplexity, double theta,
-             int num_threads, int max_iter, int random_state, bool init_from_Y, int verbose,
-             double early_exaggeration, double learning_rate, double *final_error);
-    bool load_data(double** data, int* n, int* d, double* theta, double* perplexity);
-    void save_data(double* data, int* landmarks, double* costs, int n, int d);
->>>>>>> e82ebed4
     void symmetrizeMatrix(int** row_P, int** col_P, double** val_P, int N);
+
 private:
     double computeGradient(int* inp_row_P, int* inp_col_P, double* inp_val_P, double* Y, int N, int D, double* dC, double theta, bool eval_error);
     double evaluateError(int* row_P, int* col_P, double* val_P, double* Y, int N, int no_dims, double theta);
