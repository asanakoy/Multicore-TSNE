--- conflicted
+++ resolved
@@ -6,6 +6,8 @@
  *  Copyright 2012, Delft University of Technology. All rights reserved.
  *
  *  Multicore version by Dmitry Ulyanov, 2016. dmitry.ulyanov.msu@gmail.com
+ *
+ *  Fork by Artsiom Sanakoyeu, 2018. enorone@gmail.com
  */
 
 #include <cmath>
@@ -43,7 +45,6 @@
         Y -- array to fill with the result of size [N, no_dims]
         no_dims -- target dimentionality
 */
-<<<<<<< HEAD
 template <class treeT, double (*dist_fn)( const DataPoint&, const DataPoint&)>
 void TSNE<treeT, dist_fn>::run(double* X, int N, int D, double* Y,
                int no_dims, double perplexity, double theta ,
@@ -51,24 +52,11 @@
                bool init_from_Y, int verbose,
                double early_exaggeration, double learning_rate,
                double *final_error) {
-=======
-void TSNE::run(char* metric, double* X, int N, int D, double* Y,
-               int no_dims = 2, double perplexity = 30, double theta = .5,
-               int num_threads = 1, int max_iter = 1000, int random_state = 0,
-               bool init_from_Y = false, int verbose = 0,
-               double early_exaggeration = 12, double learning_rate = 200,
-               double *final_error = NULL) {
->>>>>>> e82ebed4
 
     if (N - 1 < 3 * perplexity) {
         perplexity = (N - 1) / 3;
         if (verbose)
             fprintf(stderr, "Perplexity too large for the number of data points! Adjusting ...\n");
-    }
-
-    std::string str_metric = std::string(metric);
-    if ((str_metric != "euclidean") && (str_metric != "dot_product")) {
-        throw std::invalid_argument(std::string("received invalid metric name:") + str_metric);
     }
 
 #ifdef _OPENMP
@@ -121,7 +109,7 @@
     int* row_P; int* col_P; double* val_P;
 
     // Compute asymmetric pairwise input similarities
-    computeGaussianPerplexity(str_metric, X, N, D, &row_P, &col_P, &val_P, perplexity, (int) (3 * perplexity), verbose);
+    computeGaussianPerplexity(X, N, D, &row_P, &col_P, &val_P, perplexity, (int) (3 * perplexity), verbose);
 
     // Symmetrize input similarities
     symmetrizeMatrix(&row_P, &col_P, &val_P, N);
@@ -228,7 +216,9 @@
 
 // Compute gradient of the t-SNE cost function (using Barnes-Hut algorithm)
 template <class treeT, double (*dist_fn)( const DataPoint&, const DataPoint&)>
-double TSNE<treeT, dist_fn>::computeGradient(int* inp_row_P, int* inp_col_P, double* inp_val_P, double* Y, int N, int no_dims, double* dC, double theta, bool eval_error)
+double TSNE<treeT, dist_fn>::
+computeGradient(int* inp_row_P, int* inp_col_P, double* inp_val_P,
+                double* Y, int N, int no_dims, double* dC, double theta, bool eval_error)
 {
     // Construct quadtree on current map
     treeT* tree = new treeT(Y, N, no_dims);
@@ -340,13 +330,10 @@
 }
 
 // Compute input similarities with a fixed perplexity using ball trees (this function allocates memory another function should free)
-<<<<<<< HEAD
 template <class treeT, double (*dist_fn)( const DataPoint&, const DataPoint&)>
-void TSNE<treeT, dist_fn>::computeGaussianPerplexity(double* X, int N, int D, int** _row_P, int** _col_P, double** _val_P, double perplexity, int K, int verbose) {
-=======
-void TSNE::computeGaussianPerplexity(std::string& metric, double* X, int N, int D, int** _row_P,
-                                    int** _col_P, double** _val_P, double perplexity, int K, int verbose) {
->>>>>>> e82ebed4
+void TSNE<treeT, dist_fn>::
+computeGaussianPerplexity(double* X, int N, int D, int** _row_P,
+                          int** _col_P, double** _val_P, double perplexity, int K, int verbose) {
 
     if (perplexity > K) fprintf(stderr, "Perplexity should be lower than K!\n");
 
@@ -371,21 +358,8 @@
         row_P[n + 1] = row_P[n] + K;
     }
 
-    if (verbose)
-        fprintf(stderr, "Using metric=%s!\n", metric.c_str());
     // Build ball tree on data set
-<<<<<<< HEAD
     VpTree<DataPoint, dist_fn>* tree = new VpTree<DataPoint, dist_fn>();
-=======
-    IVpTree<DataPoint>* tree = NULL;
-    if (metric == "euclidean") {
-        tree = new VpTree<DataPoint, euclidean_distance>();
-    } else {
-        // not normalized cosine distance (basically 1 - a.b)
-        // both points a and b must be normalized to unit length beforehand
-        tree = new VpTree<DataPoint, cosine_distance>();
-    }
->>>>>>> e82ebed4
     std::vector<DataPoint> obj_X(N, DataPoint(D, -1, X));
     for (int n = 0; n < N; n++) {
         obj_X[n] = DataPoint(D, n, X + n * D);
@@ -635,30 +609,40 @@
     #ifdef _WIN32
     __declspec(dllexport)
     #endif
-    extern void tsne_run_double(char* metric, double* X, int N, int D, double* Y,
+    extern void tsne_run_double(double* X, int N, int D, double* Y,
                                 int no_dims = 2, double perplexity = 30, double theta = .5,
                                 int num_threads = 1, int max_iter = 1000, int random_state = -1,
                                 bool init_from_Y = false, int verbose = 0,
                                 double early_exaggeration = 12, double learning_rate = 200,
-                                double *final_error = NULL, int distance = 1)
-    {
+                                double *final_error = NULL, char* metric) {
+
         if (verbose)
             fprintf(stderr, "Performing t-SNE using %d cores.\n", NUM_THREADS(num_threads));
-<<<<<<< HEAD
-        if (distance == 0) {
+
+        std::string str_metric = std::string(metric);
+        if ((str_metric != "euclidean") && (str_metric != "sqeuclidean")
+            && (str_metric != "cosine_distance")
+            && (str_metric != "cosine_distance_prenormed")) {
+            throw std::invalid_argument(std::string("received invalid metric name:") + str_metric);
+        }
+
+        if (str_metric == "euclidean") {
             TSNE<SplitTree, euclidean_distance> tsne;
             tsne.run(X, N, D, Y, no_dims, perplexity, theta, num_threads, max_iter, random_state,
                      init_from_Y, verbose, early_exaggeration, learning_rate, final_error);
-        }
-        else {
+        } else if (str_metric == "sqeuclidean") {
             TSNE<SplitTree, euclidean_distance_squared> tsne;
             tsne.run(X, N, D, Y, no_dims, perplexity, theta, num_threads, max_iter, random_state,
                      init_from_Y, verbose, early_exaggeration, learning_rate, final_error);
-        }
-=======
-        TSNE tsne;
-        tsne.run(metric, X, N, D, Y, no_dims, perplexity, theta, num_threads, max_iter, random_state,
-                 init_from_Y, verbose, early_exaggeration, learning_rate, final_error);
->>>>>>> e82ebed4
+        } else if (str_metric == "cosine_distance") {
+                    TSNE<SplitTree, cosine_distance> tsne;
+                    tsne.run(X, N, D, Y, no_dims, perplexity, theta, num_threads, max_iter, random_state,
+                             init_from_Y, verbose, early_exaggeration, learning_rate, final_error);
+
+        } else if (str_metric == "cosine_distance_prenormed") {
+            TSNE<SplitTree, cosine_distance_prenormed> tsne;
+            tsne.run(X, N, D, Y, no_dims, perplexity, theta, num_threads, max_iter, random_state,
+                     init_from_Y, verbose, early_exaggeration, learning_rate, final_error);
+        }
     }
 }